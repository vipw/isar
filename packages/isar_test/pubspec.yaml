name: isar_test

publish_to: "none"

version: 1.0.0+1

environment:
  sdk: ">=2.17.0 <3.0.0"

dependencies:
  flutter:
    sdk: flutter
  integration_test:
    sdk: flutter
  intl: 0.17.0
  isar: any
  isar_flutter_libs: any
  json_annotation: ^4.2.0
  path_provider: ^2.0.10

dev_dependencies:
  build_runner: any
  flutter_test:
    sdk: flutter
  isar_generator: any
  json_serializable: ^6.3.1 
  path: ^1.8.1
<<<<<<< HEAD
  test: 1.21.4
=======
  test: any
>>>>>>> 32ed7f9c
  very_good_analysis: ^3.0.1

dependency_overrides:
  isar:
    path: ../isar
  isar_flutter_libs:
    path: ../isar_flutter_libs
  isar_generator:
    path: ../isar_generator<|MERGE_RESOLUTION|>--- conflicted
+++ resolved
@@ -25,11 +25,7 @@
   isar_generator: any
   json_serializable: ^6.3.1 
   path: ^1.8.1
-<<<<<<< HEAD
-  test: 1.21.4
-=======
   test: any
->>>>>>> 32ed7f9c
   very_good_analysis: ^3.0.1
 
 dependency_overrides:

import 'dart:async';
import 'dart:ffi';
import 'dart:io';
import 'dart:isolate';

import 'package:ffi/ffi.dart';
import '../../isar.dart';
import '../version.dart';

import 'bindings.dart';

const int minInt = -2147483648;
const int maxInt = 2147483647;
const int minLong = -9223372036854775808;
const int maxLong = 9223372036854775807;
const double minDouble = double.nan;
const double maxDouble = double.infinity;

<<<<<<< HEAD
const int nullInt = minInt;
const int nullLong = minLong;
const double nullFloat = double.nan;
const double nullDouble = double.nan;
final DateTime nullDate = DateTime.fromMillisecondsSinceEpoch(0);

const int nullBool = 0;
const int falseBool = 1;
const int trueBool = 2;
=======
const nullInt = IsarObject_NULL_INT;
const nullLong = IsarObject_NULL_LONG;
const nullFloat = double.nan;
const nullDouble = double.nan;
final nullDate = DateTime.fromMillisecondsSinceEpoch(0);

const nullBool = IsarObject_NULL_BYTE;
const falseBool = IsarObject_FALSE_BYTE;
const trueBool = IsarObject_TRUE_BYTE;
>>>>>>> 2da65370

const String _githubUrl = 'https://github.com/isar/isar-core/releases/download';

bool _isarInitialized = false;
bool get isarInitialized => _isarInitialized;

// ignore: non_constant_identifier_names
late final IsarCoreBindings IC;

typedef FinalizerFunction = void Function(Pointer<Void> token);
late final Pointer<NativeFinalizerFunction> isarClose;
late final Pointer<NativeFinalizerFunction> isarQueryFree;

FutureOr<void> initializeCoreBinary(
    {Map<Abi, String> libraries = const {}, bool download = false}) {
  if (_isarInitialized) {
    return null;
  }

  String? libraryPath;
  if (!Platform.isIOS) {
    libraryPath = libraries[Abi.current()] ?? Abi.current().localName;
  }

  try {
    _initializePath(libraryPath);
  } catch (e) {
    if (!Platform.isAndroid && !Platform.isIOS) {
      final String downloadPath = _getLibraryDownloadPath(libraries);
      if (download) {
        return _downloadIsarCore(downloadPath).then((value) {
          _initializePath(downloadPath);
        });
      } else {
        // try to use the binary at the download path anyway
        _initializePath(downloadPath);
      }
    } else {
      // ignore: only_throw_errors
      throw IsarError(
        'Could not initialize IsarCore library for processor architecture '
        '"${Abi.current()}". If you create a Flutter app, make sure to add '
        'isar_flutter_libs to your dependencies.\n$e',
      );
    }
  }
}

void _initializePath(String? libraryPath) {
  late DynamicLibrary dylib;
  if (Platform.isIOS) {
    dylib = DynamicLibrary.process();
  } else {
    dylib = DynamicLibrary.open(libraryPath!);
  }

  final IsarCoreBindings bindings = IsarCoreBindings(dylib);
  final int binaryVersion = bindings.isar_version();
  if (binaryVersion != 0 && binaryVersion != isarCoreVersionNumber) {
    // ignore: only_throw_errors
    throw 'Incorrect Isar binary: Required $isarCoreVersionNumber found $binaryVersion.';
  }

  IC = bindings;
  isarClose = dylib.lookup('isar_close_instance');
  isarQueryFree = dylib.lookup('isar_q_free');
  _isarInitialized = true;
}

String _getLibraryDownloadPath(Map<Abi, String> libraries) {
  final String? providedPath = libraries[Abi.current()];
  if (providedPath != null) {
    return providedPath;
  } else {
    final String name = Abi.current().localName;
    final List<String> dirSegments =
        Platform.script.path.split(Platform.pathSeparator);
    if (dirSegments.isNotEmpty) {
      final String dir = dirSegments
          .sublist(0, dirSegments.length - 1)
          .join(Platform.pathSeparator);
      return '$dir${Platform.pathSeparator}$name';
    } else {
      return name;
    }
  }
}

Future<void> _downloadIsarCore(String libraryPath) async {
  final File libraryFile = File(libraryPath);
  // ignore: avoid_slow_async_io
  if (await libraryFile.exists()) {
    return;
  }
  final String remoteName = Abi.current().remoteName;
  final Uri uri = Uri.parse('$_githubUrl/$isarCoreVersion/$remoteName');
  final HttpClientRequest request = await HttpClient().getUrl(uri);
  final HttpClientResponse response = await request.close();
  if (response.statusCode != 200) {
    // ignore: only_throw_errors
    throw IsarError(
        'Could not download IsarCore library: ${response.reasonPhrase}');
  }
  await response.pipe(libraryFile.openWrite());
}

IsarError? isarErrorFromResult(int result) {
  if (result != 0) {
    final Pointer<Char> error = IC.isar_get_error(result);
    if (error.address == 0) {
      // ignore: only_throw_errors
      throw IsarError(
          'There was an error but it could not be loaded from IsarCore.');
    }
    try {
      final String message = error.cast<Utf8>().toDartString();
      return IsarError(message);
    } finally {
      IC.isar_free_error(error);
    }
  } else {
    return null;
  }
}

@pragma('vm:prefer-inline')
void nCall(int result) {
  final IsarError? error = isarErrorFromResult(result);
  if (error != null) {
    // ignore: only_throw_errors
    throw error;
  }
}

Stream<void> wrapIsarPort(ReceivePort port) {
  final StreamController<void> portStreamController =
      StreamController<void>.broadcast();
  port.listen(
    (event) {
      if (event == 0) {
        portStreamController.add(null);
      } else {
        final IsarError? error = isarErrorFromResult(event as int);
        portStreamController.addError(error!);
      }
    },
    onDone: () {
      portStreamController.close();
    },
  );
  return portStreamController.stream;
}

extension CObjectX on CObject {
  void freeData() {
    if (buffer.address != 0) {
      malloc.free(buffer);
      buffer = nullptr;
    }
  }
}

extension CObjectSetPointerX on Pointer<CObjectSet> {
  void free({bool freeData = false}) {
    final Pointer<CObject> objectsPtr = ref.objects;
    if (freeData) {
      for (int i = 0; i < ref.length; i++) {
        final CObject cObj = objectsPtr.elementAt(i).ref;
        cObj.freeData();
      }
    }
    malloc.free(objectsPtr);
    malloc.free(this);
  }
}

extension PointerX on Pointer {
  @pragma('vm:prefer-inline')
  bool get isNull => address == 0;
}

extension on Abi {
  String get localName {
    switch (Abi.current()) {
      case Abi.androidArm:
      case Abi.androidArm64:
      case Abi.androidIA32:
      case Abi.androidX64:
        return 'libisar.so';
      case Abi.macosArm64:
      case Abi.macosX64:
        return 'libisar.dylib';
      case Abi.linuxX64:
        return 'libisar.so';
      case Abi.windowsArm64:
      case Abi.windowsX64:
        return 'isar.dll';
      default:
        // ignore: only_throw_errors
        throw 'Unsupported processor architecture "${Abi.current()}". '
            'Please open an issue on GitHub to request it.';
    }
  }

  String get remoteName {
    switch (Abi.current()) {
      case Abi.macosArm64:
      case Abi.macosX64:
        return 'libisar_macos.dylib';
      case Abi.linuxX64:
        return 'libisar_linux_x64.so';
      case Abi.windowsArm64:
        return 'isar_windows_arm64.dll';
      case Abi.windowsX64:
        return 'isar_windows_x64.dll';
    }
    throw UnimplementedError();
  }
}<|MERGE_RESOLUTION|>--- conflicted
+++ resolved
@@ -16,17 +16,6 @@
 const double minDouble = double.nan;
 const double maxDouble = double.infinity;
 
-<<<<<<< HEAD
-const int nullInt = minInt;
-const int nullLong = minLong;
-const double nullFloat = double.nan;
-const double nullDouble = double.nan;
-final DateTime nullDate = DateTime.fromMillisecondsSinceEpoch(0);
-
-const int nullBool = 0;
-const int falseBool = 1;
-const int trueBool = 2;
-=======
 const nullInt = IsarObject_NULL_INT;
 const nullLong = IsarObject_NULL_LONG;
 const nullFloat = double.nan;
@@ -36,7 +25,6 @@
 const nullBool = IsarObject_NULL_BYTE;
 const falseBool = IsarObject_FALSE_BYTE;
 const trueBool = IsarObject_TRUE_BYTE;
->>>>>>> 2da65370
 
 const String _githubUrl = 'https://github.com/isar/isar-core/releases/download';
 

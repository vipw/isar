{
  "files": [
    "packages/isar/README.md"
  ],
  "imageSize": 100,
  "commit": false,
  "contributors": [
    {
      "login": "Jtplouffe",
      "name": "JT",
      "avatar_url": "https://avatars.githubusercontent.com/u/32107801?v=4",
      "profile": "https://github.com/Jtplouffe",
      "contributions": [
        "test",
        "bug"
      ]
    },
    {
      "login": "leisim",
      "name": "Simon Leier",
      "avatar_url": "https://avatars.githubusercontent.com/u/13610195?v=4",
      "profile": "https://www.linkedin.com/in/simon-leier/",
      "contributions": [
        "bug",
        "code",
        "doc",
        "test",
        "example"
      ]
    },
    {
      "login": "h1376h",
      "name": "Hamed H.",
      "avatar_url": "https://avatars.githubusercontent.com/u/3498335?v=4",
      "profile": "https://github.com/h1376h",
      "contributions": [
        "code",
        "maintenance"
      ]
    },
    {
      "login": "Viper-Bit",
      "name": "Peyman",
      "avatar_url": "https://avatars.githubusercontent.com/u/24822764?v=4",
      "profile": "https://github.com/Viper-Bit",
      "contributions": [
        "bug",
        "code"
      ]
    },
    {
      "login": "blendthink",
      "name": "blendthink",
      "avatar_url": "https://avatars.githubusercontent.com/u/32213113?v=4",
      "profile": "https://github.com/blendthink",
      "contributions": [
        "maintenance"
      ]
    },
    {
      "login": "Moseco",
      "name": "Moseco",
      "avatar_url": "https://avatars.githubusercontent.com/u/10720298?v=4",
      "profile": "https://github.com/Moseco",
      "contributions": [
        "bug"
      ]
    },
    {
<<<<<<< HEAD
      "login": "Frostedfox",
      "name": "Frostedfox",
      "avatar_url": "https://avatars.githubusercontent.com/u/84601232?v=4",
      "profile": "https://github.com/Frostedfox",
      "contributions": [
        "doc"
=======
      "login": "nohli",
      "name": "Joachim Nohl",
      "avatar_url": "https://avatars.githubusercontent.com/u/43643339?v=4",
      "profile": "http://achim.io",
      "contributions": [
        "maintenance"
>>>>>>> c9da8275
      ]
    }
  ],
  "contributorsPerLine": 7,
  "contributorsSortAlphabetically": true,
  "projectName": "isar",
  "projectOwner": "isar",
  "repoType": "github",
  "repoHost": "https://github.com",
  "skipCi": true
}<|MERGE_RESOLUTION|>--- conflicted
+++ resolved
@@ -67,21 +67,21 @@
       ]
     },
     {
-<<<<<<< HEAD
       "login": "Frostedfox",
       "name": "Frostedfox",
       "avatar_url": "https://avatars.githubusercontent.com/u/84601232?v=4",
       "profile": "https://github.com/Frostedfox",
       "contributions": [
         "doc"
-=======
+      ]
+    },
+    {
       "login": "nohli",
       "name": "Joachim Nohl",
       "avatar_url": "https://avatars.githubusercontent.com/u/43643339?v=4",
       "profile": "http://achim.io",
       "contributions": [
         "maintenance"
->>>>>>> c9da8275
       ]
     }
   ],
